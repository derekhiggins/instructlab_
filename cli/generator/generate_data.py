--- conflicted
+++ resolved
@@ -19,14 +19,9 @@
 
 from . import utils
 
-<<<<<<< HEAD
-DEFAULT_PROMPT = """\
+DEFAULT_PROMPT_TEMPLATE = """\
 You are asked to come up with a set of 20 diverse task instructions. These task instructions will be given to a GPT 
 model and we will evaluate the GPT model for completing the instructions.
-=======
-DEFAULT_PROMPT_TEMPLATE = """\
-You are asked to come up with a set of 20 diverse task instructions. These task instructions will be given to a GPT model and we will evaluate the GPT model for completing the instructions.
->>>>>>> eb35aec2
 
 Here are the requirements:
 1. Try not to repeat the verb for each instruction to maximize diversity.
@@ -50,33 +45,22 @@
 List of 20 tasks:
 """
 
-<<<<<<< HEAD
-
-def encode_prompt(prompt_instructions, prompt_file):
-    """Encode multiple prompt instructions into a single string."""
-
-    try:
-        with open(prompt_file, encoding="utf=8") as file:
-            prompt = file.read()
-    except FileNotFoundError:
-        print(f"Cannot find {prompt_file}. Using default prompt.")
-        prompt = DEFAULT_PROMPT
-    prompt = prompt + "\n"
-    idx = 0
-=======
+
 def check_prompt_file(prompt_file_path):
     """Check for prompt file."""
     try:
-        prompt_template = open(prompt_file_path).read()
-    except:
-        print(f"cannot find {prompt_file_path}. using default prompt")
+        with open(prompt_file_path, encoding="utf=8") as file:
+            prompt_template = file.read()
+    except FileNotFoundError:
+        print(f"Cannot find {prompt_file_path}. Using default prompt.")
         prompt_template = DEFAULT_PROMPT_TEMPLATE
     prompt_template = prompt_template + "\n"
     return prompt_template
 
+
 def encode_prompt(prompt_instructions, prompt):
     """Encode multiple prompt instructions into a single string."""
->>>>>>> eb35aec2
+    idx = 0
     for idx, task_dict in enumerate(prompt_instructions):
         (instruction, prompt_input, prompt_output) = (
             task_dict["instruction"],
@@ -381,8 +365,8 @@
 def get_taxonomy_diff(repo="taxonomy"):
     repo = Repo(repo)
     updated_taxonomy_files = [
-        u for u in repo.untracked_files
-        if splitext(u)[1].lower() in [".yaml", ".yml"]] + [
-        d.a_path for d in repo.index.diff(None)
-        if splitext(d.a_path)[1].lower() in [".yaml", ".yml"]]
+                                 u for u in repo.untracked_files
+                                 if splitext(u)[1].lower() in [".yaml", ".yml"]] + [
+                                 d.a_path for d in repo.index.diff(None)
+                                 if splitext(d.a_path)[1].lower() in [".yaml", ".yml"]]
     return updated_taxonomy_files