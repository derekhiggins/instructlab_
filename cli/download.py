--- conflicted
+++ resolved
@@ -96,17 +96,9 @@
     return combined_model_list
 
 
-<<<<<<< HEAD
 def clone_taxonomy(gh_repo='https://github.com/open-labrador/taxonomy.git',
                    gh_branch='main',
                    min_taxonomy=False):
-=======
-def clone_taxonomy(
-    gh_repo="https://github.com/open-labrador/taxonomy.git",
-    gh_branch="main",
-    git_filter_spec="",
-):
->>>>>>> d802bb05
     """
     Clone the taxonomy repository from a Git repository source.
 
@@ -120,27 +112,9 @@
     - None
     """
     # Clone taxonomy repo
-<<<<<<< HEAD
     git_clone_commands = ['git', 'clone', gh_repo, '--branch', gh_branch]
     if min_taxonomy:
         git_clone_commands.append('--depth=1')
-    
-    result = create_subprocess(git_clone_commands)
-    if result.stderr:
-        click.echo('\n%s' % result.stderr.decode('utf-8'))
-    click.echo('Git clone completed.')
-=======
-    git_clone_commands = ["git", "clone", gh_repo]
-    if git_filter_spec != "" and os.path.exists(git_filter_spec):
-        # TODO: Add gitfilterspec to sparse clone GitHub repo
-        git_filter_arg = "".join(
-            ["--filter=sparse:oid=", gh_branch, ":", git_filter_spec]
-        )
-        git_sparse_clone_flags = ["--sparse", git_filter_arg]
-        git_clone_commands.extend(git_sparse_clone_flags)
-    else:
-        git_clone_commands.extend(["--branch", gh_branch])
->>>>>>> d802bb05
 
     try:
         create_subprocess(git_clone_commands)
